--- conflicted
+++ resolved
@@ -70,13 +70,8 @@
       <div class="flex flex-col gap-3 p-3 pt-0">
         <a
           href="create-schem://123124"
-<<<<<<< HEAD
           style="--checker-color: #fff1"
-          class="w-full bg-create-blue text-xl p-2 text-center font-bold pixel-corners bg-checker"
-=======
-          style="--checker-color: #0001"
-          class="w-full bg-green-500 text-xl text-white hover:text-slate-100 font-bold p-2 text-center font-bold pixel-corners bg-checker"
->>>>>>> 704631f0
+          class="w-full bg-create-blue text-xl text-white hover:text-slate-100 font-bold p-2 text-center pixel-corners bg-checker"
           >Download</a
         >
       </div>
